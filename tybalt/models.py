"""
tybalt/models.py
2017 Gregory Way

Functions enabling the construction and usage of a Tybalt model
"""

import numpy as np
import pandas as pd

import tensorflow as tf
from keras import backend as K
from keras import optimizers
from keras.utils import plot_model
from keras.layers import Input, Dense, Lambda, Activation, Dropout
from keras.layers.normalization import BatchNormalization
from keras.models import Model, Sequential
from keras.regularizers import l1

from tybalt.utils.vae_utils import VariationalLayer, WarmUpCallback


class BaseModel():
    def __init__(self):
        pass

    def get_summary(self):
        self.full_model.summary()

    def visualize_architecture(self, output_file):
        # Visualize the connections of the custom VAE model
        plot_model(self.full_model, to_file=output_file)

    def visualize_training(self, output_file=None):
        # Visualize training performance
        history_df = pd.DataFrame(self.hist.history)
        ax = history_df.plot()
        ax.set_xlabel('Epochs')
        ax.set_ylabel('Loss')
        fig = ax.get_figure()
        if output_file:
            fig.savefig(output_file)
        else:
            fig.show()

    def compress(self, df):
        # Encode rnaseq into the hidden/latent representation - and save output
        encoded_df = self.encoder(np.array(df))
        encoded_df = pd.DataFrame(encoded_df,
                                  columns=range(1, self.latent_dim + 1),
                                  index=df.index)
        return encoded_df

    def get_decoder_weights(self):
        # build a generator that can sample from the learned distribution
        # can generate from any sampled z vector
        weights = []
        for layer in self.decoder.layers:
            weights.append(layer.get_weights())
        return(weights)

    def predict(self, df):
        return self.decoder.predict(np.array(df))

    def save_models(self, encoder_file, decoder_file):
        self.encoder.save(encoder_file)
        self.decoder.save(decoder_file)


class Tybalt(BaseModel):
    """
    Training and evaluation of a tybalt model

    Usage: from tybalt.models import Tybalt
    """
<<<<<<< HEAD
    def __init__(self, original_dim, latent_dim, batch_size=50, epochs=50,
                 learning_rate=0.0005, kappa=1, epsilon_std=1.0,
                 beta=K.variable(0)):
        BaseModel.__init__(self)
=======
    def __init__(self, original_dim, latent_dim, batch_size, epochs,
                 learning_rate, kappa, epsilon_std, beta,
                 loss='binary_crossentropy'):
>>>>>>> 0cebc8e7
        self.original_dim = original_dim
        self.latent_dim = latent_dim
        self.batch_size = batch_size
        self.epochs = epochs
        self.learning_rate = learning_rate
        self.kappa = kappa
        self.epsilon_std = epsilon_std
        self.beta = beta
        self.loss = loss

    def _sampling(self, args):
        """
        Function for reparameterization trick to make model differentiable
        """
        # Function with args required for Keras Lambda function
        z_mean, z_log_var = args

        # Draw epsilon of the same shape from a standard normal distribution
        epsilon = K.random_normal(shape=tf.shape(z_mean), mean=0.,
                                  stddev=self.epsilon_std)

        # The latent vector is non-deterministic and differentiable
        # in respect to z_mean and z_log_var
        z = z_mean + K.exp(z_log_var / 2) * epsilon
        return z

    def initialize_model(self):
        """
        Helper function to run that builds and compiles Keras layers
        """
        self.build_encoder_layer()
        self.build_decoder_layer()
        self.compile_vae()

    def build_encoder_layer(self):
        """
        Function to build the encoder layer connections
        """
        # Input place holder for RNAseq data with specific input size
        self.rnaseq_input = Input(shape=(self.original_dim, ))

        # Input layer is compressed into a mean and log variance vector of
        # size `latent_dim`. Each layer is initialized with glorot uniform
        # weights and each step (dense connections, batch norm, and relu
        # activation) are funneled separately.
        # Each vector are connected to the rnaseq input tensor

        # input layer to latent mean layer
        z_mean = Dense(self.latent_dim,
                       kernel_initializer='glorot_uniform')(self.rnaseq_input)
        z_mean_batchnorm = BatchNormalization()(z_mean)
        self.z_mean_encoded = Activation('relu')(z_mean_batchnorm)

        # input layer to latent standard deviation layer
        z_var = Dense(self.latent_dim,
                      kernel_initializer='glorot_uniform')(self.rnaseq_input)
        z_var_batchnorm = BatchNormalization()(z_var)
        self.z_var_encoded = Activation('relu')(z_var_batchnorm)

        # return the encoded and randomly sampled z vector
        # Takes two keras layers as input to the custom sampling function layer
        self.z = Lambda(self._sampling,
                        output_shape=(self.latent_dim, ))([self.z_mean_encoded,
                                                           self.z_var_encoded])

    def build_decoder_layer(self):
        """
        Function to build the decoder layer connections
        """
        # The decoding layer is much simpler with a single layer glorot uniform
        # initialized and sigmoid activation
        self.decoder_model = Sequential()
        self.decoder_model.add(Dense(self.original_dim, activation='sigmoid',
                                     input_dim=self.latent_dim))
        self.rnaseq_reconstruct = self.decoder_model(self.z)

    def compile_vae(self):
        """
        Creates the vae layer and compiles all layer connections
        """
        adam = optimizers.Adam(lr=self.learning_rate)
        vae_layer = VariationalLayer(var_layer=self.z_var_encoded,
                                     mean_layer=self.z_mean_encoded,
                                     original_dim=self.original_dim,
                                     beta=self.beta, loss=self.loss)(
                                [self.rnaseq_input, self.rnaseq_reconstruct])
        self.full_model = Model(self.rnaseq_input, vae_layer)
        self.full_model.compile(optimizer=adam, loss=None,
                                loss_weights=[self.beta])

    def train_vae(self, train_df, test_df):
        self.hist = self.full_model.fit(np.array(train_df),
                                        shuffle=True,
                                        epochs=self.epochs,
                                        batch_size=self.batch_size,
                                        validation_data=(np.array(test_df),
                                                         np.array(test_df)),
                                        callbacks=[WarmUpCallback(self.beta,
                                                                  self.kappa)])

    def connect_layers(self):
        # Make connections between layers to build separate encoder and decoder
        self.encoder = Model(self.rnaseq_input, self.z_mean_encoded)

        decoder_input = Input(shape=(self.latent_dim, ))
        _x_decoded_mean = self.decoder_model(decoder_input)
        self.decoder = Model(decoder_input, _x_decoded_mean)

    def compress(self, df):
        # Encode rnaseq into the hidden/latent representation - and save output
        encoded_df = self.encoder.predict_on_batch(df)
        encoded_df = pd.DataFrame(encoded_df,
                                  columns=range(1, self.latent_dim + 1),
                                  index=df.index)
        return encoded_df


class Adage(BaseModel):
    """
    Training and evaluation of an ADAGE model

    Usage: from tybalt.models import Adage
    """
    def __init__(self, original_dim, latent_dim, noise=0.05, batch_size=50,
                 epochs=100, sparsity=0, learning_rate=1.1):
        BaseModel.__init__(self)
        self.original_dim = original_dim
        self.latent_dim = latent_dim
        self.noise = noise
        self.batch_size = batch_size
        self.epochs = epochs
        self.sparsity = sparsity
        self.learning_rate = learning_rate

    def initialize_model(self):
        """
        Helper function to run that builds and compiles Keras layers
        """
        self.build_graph()
        self.connect_layers()
        self.compile_adage()

    def build_graph(self):
        # Build the Keras graph for an ADAGE model
        self.input_rnaseq = Input(shape=(self.original_dim, ))
        drop = Dropout(self.noise)(self.input_rnaseq)
        self.encoded = Dense(self.latent_dim,
                             activity_regularizer=l1(self.sparsity))(drop)
        activation = Activation('relu')(self.encoded)
        decoded_rnaseq = Dense(self.original_dim,
                               activation='sigmoid')(activation)

        self.full_model = Model(self.input_rnaseq, decoded_rnaseq)

    def connect_layers(self):
        # Separate out the encoder and decoder model
        self.encoder = Model(self.input_rnaseq, self.encoded)

        encoded_input = Input(shape=(self.latent_dim, ))
        decoder_layer = self.full_model.layers[-1]
        self.decoder = Model(encoded_input, decoder_layer(encoded_input))

    def compile_adage(self):
        # Compile the autoencoder to prepare for training
        adadelta = optimizers.Adadelta(lr=self.learning_rate)
        self.full_model.compile(optimizer=adadelta, loss='mse')

    def train_adage(self, train_df, test_df):
        self.hist = self.full_model.fit(np.array(train_df), np.array(train_df),
                                        shuffle=True,
                                        epochs=self.epochs,
                                        batch_size=self.batch_size,
                                        validation_data=(np.array(test_df),
                                                         np.array(test_df)))

    def compress(self, df):
        # Encode rnaseq into the hidden/latent representation - and save output
        encoded_df = self.encoder.predict(np.array(df))
        encoded_df = pd.DataFrame(encoded_df, index=df.index,
                                  columns=range(1, self.latent_dim + 1))
        return encoded_df<|MERGE_RESOLUTION|>--- conflicted
+++ resolved
@@ -73,16 +73,10 @@
 
     Usage: from tybalt.models import Tybalt
     """
-<<<<<<< HEAD
     def __init__(self, original_dim, latent_dim, batch_size=50, epochs=50,
                  learning_rate=0.0005, kappa=1, epsilon_std=1.0,
-                 beta=K.variable(0)):
+                 beta=K.variable(0), loss='binary_crossentropy'):
         BaseModel.__init__(self)
-=======
-    def __init__(self, original_dim, latent_dim, batch_size, epochs,
-                 learning_rate, kappa, epsilon_std, beta,
-                 loss='binary_crossentropy'):
->>>>>>> 0cebc8e7
         self.original_dim = original_dim
         self.latent_dim = latent_dim
         self.batch_size = batch_size
